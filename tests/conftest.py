--- conflicted
+++ resolved
@@ -2,15 +2,12 @@
 import json
 import logging
 from functools import lru_cache
-<<<<<<< HEAD
+from pathlib import Path
+
+import pytest
 import diffpy.srfit.equation.literals as literals
 from diffpy.srfit.sas.sasimport import sasimport
 
-=======
-from pathlib import Path
-
-import pytest
->>>>>>> e54ef40f
 
 logger = logging.getLogger(__name__)
 
@@ -110,8 +107,10 @@
     """Fixture to load a test data file from the testdata package directory."""
 
     def _datafile(filename):
-<<<<<<< HEAD
-        return importlib.resources.files("diffpy.srfit.tests.testdata").joinpath(filename)
+        return importlib.resources.files(
+            "diffpy.srfit.tests.testdata"
+        ).joinpath(filename)
+
     return _datafile
 
 @pytest.fixture(scope="session")
@@ -140,11 +139,4 @@
                 rv = False
                 break
         return rv
-    return _noObserversInGlobalBuilders()
-=======
-        return importlib.resources.files(
-            "diffpy.srfit.tests.testdata"
-        ).joinpath(filename)
-
-    return _datafile
->>>>>>> e54ef40f
+    return _noObserversInGlobalBuilders()