#!/usr/bin/env python
##############################################################################
#
# diffpy.srfit      by DANSE Diffraction group
#                   Simon J. L. Billinge
#                   (c) 2010 The Trustees of Columbia University
#                   in the City of New York.  All rights reserved.
#
# File coded by:    Pavol Juhas
#
# See AUTHORS.txt for a list of people who contributed.
# See LICENSE_DANSE.txt for license information.
#
##############################################################################

"""Tests for diffpy.srfit.structure package."""

import unittest
import pickle

import numpy

from diffpy.srfit.tests.utils import has_structure, _msg_nostructure

# Global variables to be assigned in setUp
Atom = Lattice = Structure = DiffpyStructureParSet = None

# ----------------------------------------------------------------------------

@unittest.skipUnless(has_structure, _msg_nostructure)
class TestParameterAdapter(unittest.TestCase):

    def setUp(self):
        global Atom, Lattice, Structure, DiffpyStructureParSet
        from diffpy.structure import Atom, Lattice, Structure
        from diffpy.srfit.structure.diffpyparset import DiffpyStructureParSet
        return



    def testDiffpyStructureParSet(self):
        """Test the structure conversion."""

        a1 = Atom("Cu", xyz = numpy.array([.0, .1, .2]), Uisoequiv = 0.003)
        a2 = Atom("Ag", xyz = numpy.array([.3, .4, .5]), Uisoequiv = 0.002)
        l = Lattice(2.5, 2.5, 2.5, 90, 90, 90)

        dsstru = Structure([a1,a2], l)
        # Structure makes copies
        a1 = dsstru[0]
        a2 = dsstru[1]

        s = DiffpyStructureParSet("CuAg", dsstru)

        self.assertEqual(s.name, "CuAg")

        def _testAtoms():
            # Check the atoms thoroughly
            self.assertEqual(a1.element, s.Cu0.element)
            self.assertEqual(a2.element, s.Ag0.element)
            self.assertEqual(a1.Uisoequiv, s.Cu0.Uiso.getValue())
            self.assertEqual(a2.Uisoequiv, s.Ag0.Uiso.getValue())
            self.assertEqual(a1.Bisoequiv, s.Cu0.Biso.getValue())
            self.assertEqual(a2.Bisoequiv, s.Ag0.Biso.getValue())
            for i in range(1, 4):
                for j in range(i, 4):
                    uijstru = getattr(a1, "U%i%i"%(i,j))
                    uij = getattr(s.Cu0, "U%i%i"%(i,j)).getValue()
                    uji = getattr(s.Cu0, "U%i%i"%(j,i)).getValue()
                    self.assertEqual(uijstru, uij)
                    self.assertEqual(uijstru, uji)
                    bijstru = getattr(a1, "B%i%i"%(i,j))
                    bij = getattr(s.Cu0, "B%i%i"%(i,j)).getValue()
                    bji = getattr(s.Cu0, "B%i%i"%(j,i)).getValue()
                    self.assertEqual(bijstru, bij)
                    self.assertEqual(bijstru, bji)

            self.assertEqual(a1.xyz[0], s.Cu0.x.getValue())
            self.assertEqual(a1.xyz[1], s.Cu0.y.getValue())
            self.assertEqual(a1.xyz[2], s.Cu0.z.getValue())
            return


        def _testLattice():

            # Test the lattice
            self.assertEqual(dsstru.lattice.a, s.lattice.a.getValue())
            self.assertEqual(dsstru.lattice.b, s.lattice.b.getValue())
            self.assertEqual(dsstru.lattice.c, s.lattice.c.getValue())
            self.assertEqual(dsstru.lattice.alpha, s.lattice.alpha.getValue())
            self.assertEqual(dsstru.lattice.beta, s.lattice.beta.getValue())
            self.assertEqual(dsstru.lattice.gamma, s.lattice.gamma.getValue())

        _testAtoms()
        _testLattice()

        # Now change some values from the diffpy Structure
        a1.xyz[1] = 0.123
        a1.U11 = 0.321
        a1.B32 = 0.111
        dsstru.lattice.setLatPar(a=3.0, gamma=121)
        _testAtoms()
        _testLattice()

        # Now change values from the srfit DiffpyStructureParSet
        s.Cu0.x.setValue(0.456)
        s.Cu0.U22.setValue(0.441)
        s.Cu0.B13.setValue(0.550)
        d = dsstru.lattice.dist(a1.xyz, a2.xyz)
        s.lattice.b.setValue(4.6)
        s.lattice.alpha.setValue(91.3)
        _testAtoms()
        _testLattice()
        # Make sure the distance changed
        self.assertNotEquals(d, dsstru.lattice.dist(a1.xyz, a2.xyz))
        return

<<<<<<< HEAD

    def test___repr__(self):
        """Test representation of DiffpyStructureParSet objects.
        """
        lat = Lattice(3, 3, 2, 90, 90, 90)
        atom = Atom("C", [0, 0.2, 0.5])
        stru = Structure([atom], lattice=lat)
        dsps = DiffpyStructureParSet("dsps", stru)
        self.assertEqual(repr(stru), repr(dsps))
        self.assertEqual(repr(lat), repr(dsps.lattice))
        self.assertEqual(repr(atom), repr(dsps.atoms[0]))
        return


    def test_pickling(self):
        """Test pickling of DiffpyStructureParSet.
        """
        stru = Structure([Atom("C", [0, 0.2, 0.5])])
        dsps = DiffpyStructureParSet("dsps", stru)
        data = pickle.dumps(dsps)
        dsps2 = pickle.loads(data)
        self.assertEqual(1, len(dsps2.atoms))
        self.assertEqual(0.2, dsps2.atoms[0].y.value)
        return

# End of class TestParameterAdapter

=======
# End of class TestParameterAdapter
>>>>>>> 16400304

if __name__ == "__main__":
    unittest.main()<|MERGE_RESOLUTION|>--- conflicted
+++ resolved
@@ -35,7 +35,6 @@
         from diffpy.structure import Atom, Lattice, Structure
         from diffpy.srfit.structure.diffpyparset import DiffpyStructureParSet
         return
-
 
 
     def testDiffpyStructureParSet(self):
@@ -115,7 +114,6 @@
         self.assertNotEquals(d, dsstru.lattice.dist(a1.xyz, a2.xyz))
         return
 
-<<<<<<< HEAD
 
     def test___repr__(self):
         """Test representation of DiffpyStructureParSet objects.
@@ -143,9 +141,5 @@
 
 # End of class TestParameterAdapter
 
-=======
-# End of class TestParameterAdapter
->>>>>>> 16400304
-
 if __name__ == "__main__":
     unittest.main()